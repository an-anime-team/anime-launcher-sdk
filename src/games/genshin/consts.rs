--- conflicted
+++ resolved
@@ -20,11 +20,6 @@
         return Ok(folder.into());
     }
 
-<<<<<<< HEAD
-    Ok(std::env::var("XDG_DATA_HOME")
-        .or_else(|_| std::env::var("HOME").map(|home| home + "/.local/share"))
-        .map(|home| PathBuf::from(home).join(FOLDER_NAME))?)
-=======
     let path = std::env::var("XDG_DATA_HOME")
         .map(|data| format!("{data}/{FOLDER_NAME}"))
         .or_else(|_| {
@@ -48,7 +43,6 @@
         .map_err(|err| anyhow::anyhow!("Failed to find launcher folder: {err}"))?;
 
     path.canonicalize().or(Ok(path))
->>>>>>> c7ab5f1f
 }
 
 /// Get launcher's cache dir path
@@ -59,11 +53,6 @@
         return Ok(folder.into());
     }
 
-<<<<<<< HEAD
-    Ok(std::env::var("XDG_CACHE_HOME")
-        .or_else(|_| std::env::var("HOME").map(|home| home + "/.cache"))
-        .map(|home| PathBuf::from(home).join(FOLDER_NAME))?)
-=======
     let path = std::env::var("XDG_CACHE_HOME")
         .map(|cache| format!("{cache}/{FOLDER_NAME}"))
         .or_else(|_| {
@@ -87,7 +76,6 @@
         .map_err(|err| anyhow::anyhow!("Failed to find cache folder: {err}"))?;
 
     path.canonicalize().or(Ok(path))
->>>>>>> c7ab5f1f
 }
 
 /// Get config file path
